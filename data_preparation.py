import re
import zipcodes
import requests
import pandas as pd
import numpy as np
from fuzzywuzzy import fuzz, process
import sqlite3
import missingno as msno
from difflib import get_close_matches, SequenceMatcher
from datetime import datetime
import matplotlib.pyplot as plt
import seaborn as sns
from collections import Counter, defaultdict
from string import capwords


import networkx as nx
import time
from collections import defaultdict
from itertools import combinations
import sys
from tqdm import tqdm
from tane import TANE, PPattern, read_db, tostr
from mlxtend.frequent_patterns import apriori, association_rules
tane_imported = True




##### DATA PROFILING #####

def profile_name(df, dba_col='dba_name', aka_col='aka_name', 
                        similarity_threshold=0.8, fill_missing=True):
    """
    Analyzes similarity between two name columns and optionally fills missing values.
    
    Parameters:
    - df: DataFrame containing the columns
    - dba_col: Formal name column (default 'dba_name')
    - aka_col: Alternate name column (default 'aka_name')
    - similarity_threshold: Score above which names are considered similar (0-1)
    - fill_missing: Whether to fill missing aka_names with dba_names (default True)
    
    Returns:
    - DataFrame with similarity analysis and optionally filled values
    - Similarity statistics
    """
    
    # Create working copy
    df = df.copy()
    
    # 1. Handle missing values
    missing_mask = df[aka_col].isna()
    if fill_missing:
        df.loc[missing_mask, aka_col] = df.loc[missing_mask, dba_col]
    
    # 2. Calculate similarity metrics
    def get_similarity(a, b):
        if pd.isna(a) or pd.isna(b):
            return 0
        return SequenceMatcher(None, str(a).lower(), str(b).lower()).ratio()
    
    df['name_similarity'] = df.apply(
        lambda x: get_similarity(x[dba_col], x[aka_col]), axis=1
    )
    
    # 3. Categorize relationships
    conditions = [
        df[aka_col].isna(),
        df[dba_col] == df[aka_col],
        df['name_similarity'] >= similarity_threshold,
        df['name_similarity'] > 0
    ]
    choices = [
        'missing',
        'exact_match',
        'similar',
        'different'
    ]
    df['name_relationship'] = pd.cut(
        df['name_similarity'],
        bins=[-1, 0, 0.1, similarity_threshold, 1],
        labels=['missing', 'different', 'some_similarity', 'similar']
    )
    
    # 4. Generate statistics
    stats = {
        'missing_initial': missing_mask.sum(),
        'missing_filled': fill_missing * missing_mask.sum(),
        'exact_matches': (df[dba_col] == df[aka_col]).sum(),
        'similar_count': (df['name_similarity'] >= similarity_threshold).sum(),
        'avg_similarity': df['name_similarity'].mean()
    }
    
    # display
    def display_similarity_stats(stats):
        """
        Displays the similarity statistics in a simple DataFrame format.
        
        Parameters:
            stats (dict): Dictionary containing the similarity statistics
        """
        # Convert stats to DataFrame and format
        stats_df = pd.DataFrame.from_dict(stats, orient='index', columns=['Value'])
        
        # Format numeric values
        stats_df['Value'] = stats_df['Value'].apply(
            lambda x: f"{x:,.0f}" if isinstance(x, (int, float)) and x == int(x) 
            else f"{x:,.2f}" if isinstance(x, float) 
            else x
        )
        
        # Add description for each metric
        descriptions = {
            'missing_initial': 'Initial missing aka_name values',
            'missing_filled': 'aka_name values filled with dba_name',
            'exact_matches': 'Exact matches between names',
            'similar_count': 'Similar names (above threshold)',
            'avg_similarity': 'Average similarity score'
        }
        
        stats_df['Description'] = stats_df.index.map(descriptions)
        stats_df = stats_df[['Description', 'Value']]  # Reorder columns
        
        # Display with basic formatting
        print("Name Similarity Statistics")
        print("=" * 40)
        print(stats_df)
        print("=" * 40)

    display_similarity_stats(stats)
    return df, stats

def profile_risk_column(df, risk_col='risk'):
    """
    Profiles a risk column with 'High', 'Medium', 'Low', and 'All' categories
    using the Set3 color palette without warnings.
    """
    # Create a clean copy and handle missing values
    df_clean = df.copy()
    df_clean[risk_col] = df_clean[risk_col].fillna('All')
    
    # Define allowed categories and Set3 colors
    valid_categories = ['High', 'Medium', 'Low', 'All']
    set3_colors = sns.color_palette("Set3", len(valid_categories)).as_hex()  # Convert to hex list
    
    # Initialize profile results
    profile = {
        'value_counts': None,
        'invalid_values': None,
        'pre_missing_count': df[risk_col].isna().sum()
    }
    
    # Value counts with percentages
    value_counts = df_clean[risk_col].value_counts()
    percentages = df_clean[risk_col].value_counts(normalize=True) * 100
    profile['value_counts'] = pd.DataFrame({
        'Count': value_counts,
        'Percentage': percentages.round(2)
    }).reindex(valid_categories)
    
    # Data quality checks
    invalid_mask = ~df_clean[risk_col].isin(valid_categories)
    profile['invalid_values'] = df_clean.loc[invalid_mask, risk_col].unique()
    profile['invalid_count'] = invalid_mask.sum()
    
    # Visualization with Set3 palette
    plt.figure(figsize=(14, 6))
    
    # 1. Count plot (corrected to avoid warnings)
    plt.subplot(1, 2, 1)
    ax = sns.countplot(
        x=risk_col, 
        data=df_clean, 
        order=valid_categories,
        hue=risk_col,  # Added to fix warning
        palette=set3_colors,
        legend=False   # Added to avoid duplicate legend
    )
    plt.title('Risk Level Distribution (Missing → All)', pad=20)
    
    # Add percentage labels
    total = len(df_clean)
    for p in ax.patches:
        height = p.get_height()
        ax.text(p.get_x() + p.get_width()/2., height + 0.01*total,
                f'{height/total:.1%}',
                ha='center', fontsize=10)
    
    # 2. Pie chart
    plt.subplot(1, 2, 2)
    df_clean[risk_col].value_counts().reindex(valid_categories).plot.pie(
        autopct='%1.1f%%',
        colors=set3_colors,
        startangle=90,
        textprops={'fontsize': 12}
    )
    plt.title('Risk Level Proportion', pad=20)
    plt.ylabel('')
    
    plt.tight_layout()
    plt.show()
    
    return profile

def profile_inspection_date(df):
    """Profiles the inspection_date column with temporal analysis"""
    # Convert to datetime and extract features
    df['inspection_date'] = pd.to_datetime(df['inspection_date'])
    df['inspection_year'] = df['inspection_date'].dt.year
    df['inspection_month'] = df['inspection_date'].dt.month_name()
    
    # Plot temporal distribution
    plt.figure(figsize=(15, 5))
    
    # Yearly trend
    plt.subplot(1, 2, 1)
    yearly_counts = df['inspection_year'].value_counts().sort_index()
    sns.lineplot(x=yearly_counts.index, y=yearly_counts.values)
    plt.title('Inspections by Year')
    plt.xlabel('Year')
    plt.ylabel('Count')
    
    # Monthly distribution
    plt.subplot(1, 2, 2)
    month_order = ['January', 'February', 'March', 'April', 'May', 'June', 
                   'July', 'August', 'September', 'October', 'November', 'December']
    monthly_counts = df['inspection_month'].value_counts().reindex(month_order)
    sns.barplot(x=monthly_counts.index, y=monthly_counts.values)
    plt.title('Inspections by Month')
    plt.xticks(rotation=45)
    
    plt.tight_layout()
    plt.show()
    
    # Date statistics
    print(f"Date Range: {df['inspection_date'].min().date()} to {df['inspection_date'].max().date()}")
    print(f"Most Active Year: {yearly_counts.idxmax()} ({yearly_counts.max():,} inspections)")
    print(f"Most Active Month: {monthly_counts.idxmax()} ({monthly_counts.max():,} inspections)")

def standardize_inspection_types(df):
    """
    Standardizes inspection types into 6 official categories with re-inspection flags:
    ['canvass', 'consultation', 'complaint', 'license', 
    'suspect food poisoning', 'task-force inspection']
    Preserves re-inspection status when present.
    """
    # Primary category mapping with regex patterns
    category_map = {
        'canvass': r'(canvass|routine|periodic|standard|surveillance)',
        'consultation': r'(consult|pre.?open|pre.?operat)',
        'complaint': r'(complaint|consumer|public\s*health)',
        'license': r'(license|permit|new\s*establishment|initial)',
        'suspect food poisoning': r'(food\s*poison|outbreak|illness|contaminat)',
        'task-force inspection': r'(task\s*force|bar|tavern|special|targeted)'
    }
    
    # Standardize text format
    df = df.copy()
    df['inspection_type'] = df['inspection_type'].str.strip().str.lower()
    
    # Function to categorize with re-inspection detection
    def categorize(insp_type):
        if pd.isna(insp_type):
            return None
        
        # Check for re-inspection designation first
        is_reinspection = 're-inspect' in insp_type or 'reinspect' in insp_type or 'follow.up' in insp_type
        
        # Determine primary category
        primary_category = 'other'
        for category, pattern in category_map.items():
            if re.search(pattern, insp_type, flags=re.IGNORECASE):
                primary_category = category
                break
        
        # Append re-inspection designation if found
        if is_reinspection and primary_category != 'other':
            return f"{primary_category} (re-inspection)"
        return primary_category
    
    # Apply standardization
    df['standardized_type'] = df['inspection_type'].apply(categorize)
    
    return df

def profile_inspection_type(df):
    """Profiles the standardized inspection types"""
    
    # standardize inspection_type options

    df_std = standardize_inspection_types(df)
    
    # Calculate distribution
    type_counts = df_std['standardized_type'].value_counts()
    type_pct = (df_std['standardized_type'].value_counts(normalize=True) * 100).round(1)
    
    # Get ordered list of categories for consistent plotting
    ordered_categories = type_counts.index.tolist()
    
    # Visualization
    plt.figure(figsize=(12, 6))
    ax = sns.barplot(
        x=type_counts.values,
        y=type_counts.index,
        order=ordered_categories,
        palette="husl"
    )
    
    # Add value labels - FIXED VERSION
    for i, p in enumerate(ax.patches):
        width = p.get_width()
        category = ordered_categories[i]  # Get category by position
        ax.text(
            width + max(type_counts)*0.01,
            p.get_y() + p.get_height()/2,
            f'{width:,} ({type_pct[category]}%)',
            va='center'
        )
    
    plt.title('Standardized Inspection Types', pad=20)
    plt.xlabel('Count', labelpad=10)
    plt.ylabel('')
    plt.xlim(0, max(type_counts)*1.2)
    
    # Print stats
    print("Standardized Inspection Type Distribution:")
    print("="*55)
    for typ, cnt in type_counts.items():
        print(f"• {typ.title():<30}: {cnt:>7,} ({type_pct[typ]}%)")
    print("="*55)

def profile_results(df):
    """
    Profiles the results column with outcome analysis
    using a 7-color palette optimized for readability.
    """
    # Clean and standardize results
    df = df.copy()  # Avoid modifying original DataFrame
    df['results'] = df['results'].str.strip().str.title()
    
    # Calculate distribution
    result_counts = df['results'].value_counts()
    result_pct = (df['results'].value_counts(normalize=True) * 100).round(1)
    
    # Visualization with Set2 palette
    plt.figure(figsize=(10, 6))
    
    # Get 7 colors from Set2 palette
    palette = sns.color_palette("Set2", 7)
    
    # Create ordered list of results (pass-like outcomes first)
    ordered_results = sorted(
        result_counts.index,
        key=lambda x: (
            0 if 'Pass' in x else 
            1 if 'Fail' in x else 
            2 if 'Condition' in x else 3
        )
    )
    
    # Plot with corrected syntax
    ax = sns.barplot(
        x=result_counts.loc[ordered_results].values,
        y=ordered_results,
        palette=palette,
        hue=ordered_results if len(ordered_results) > 1 else None,
        legend=False,
        dodge=False
    )
    
    # Add value labels
    for p in ax.patches:
        width = p.get_width()
        ax.text(
            width + max(result_counts)*0.01,
            p.get_y() + p.get_height()/2,
            f'{width:,} ({result_pct[ordered_results[int(p.get_y() + 0.5)]]}%)',
            va='center',
            fontsize=10
        )
    
    plt.title('Inspection Outcomes Distribution', pad=20)
    plt.xlabel('Count', labelpad=10)
    plt.ylabel('Result', labelpad=10)
    plt.xlim(0, max(result_counts)*1.15)
    
    # Print key stats
    print("\nOutcome Distribution Summary:")
    print("="*40)
    for result in ordered_results:
        print(f"• {result:<20}: {result_counts[result]:>8,} ({result_pct[result]}%)")
    print("="*40)
    
def profile_zip(df):
    '''
    Function to profile ZIP codes in the dataset.
    Args:
        df: DataFrame containing ZIP codes
        
    Example usage:
    profile_zip(updated_food_dataset)
    '''
    
    # show most frequent zip codes
    plt.figure(figsize=(12, 4))
    sns.countplot(data=df, x='zip', order=df['zip'].value_counts().iloc[:5].index) 
    plt.title("Top 5 Most Frequent ZIP Codes")
    plt.xticks(rotation=45)
    plt.show()
    
    consistent_zip_length = df.copy()
    consistent_zip_length['zip_length'] = consistent_zip_length['zip'].astype(str).str.len()
    sns.countplot(data=consistent_zip_length, x='zip_length')
    plt.title("ZIP Code Length Distribution")
    
def profile_state(df):
    '''
    Function to profile states in the dataset.
    Args:
        df: DataFrame containing state data
        
    Example usage:
    profile_state(updated_food_dataset)
    '''
    
        
    state_profile = (
        df['state']
        .value_counts(dropna=False)
        .rename("Count")
        .to_frame()
        .assign(Percentage=lambda x: (x['Count'] / len(df)).round(2))
        .rename_axis('State')
        .reset_index()
    )
    print(state_profile)
    
    # Create bar chart for state counts
    plt.figure(figsize=(10, 6))
    state_counts = df['state'].value_counts()
    sns.barplot(x=state_counts.index, y=state_counts.values)
    plt.title("Distribution of States in Dataset")
    plt.xlabel("State")
    plt.ylabel("Count")
    plt.xticks(rotation=45)
    plt.tight_layout()
    plt.show()

def check_zip_state_city_mapping(df):
    """
    Check ZIP code to state/city mapping consistency.
    
    Args:
        df: DataFrame containing ZIP, state, and city columns
    """
    # Find ZIPs mapped to multiple states (invalid)
    zip_state_violations = df.groupby('zip')['state'].nunique()
    anomalous_zips = zip_state_violations[zip_state_violations > 1]
    print(f"ZIPs with conflicting states: {len(anomalous_zips)}")

    # Show examples
    print(df[df['zip'].isin(anomalous_zips.index)]
            .sort_values('zip')[['zip', 'state', 'city']].head(10))

def check_city_state_spelling(df, sample_size=5):
    '''
    Function to check city and state spelling in the dataset.
    Args:
        df: DataFrame containing city and state data
        
    Example usage:
    check_city_state_spelling(updated_food_dataset)
    '''
    
    
    sample_cities = df['city'].dropna().unique()
    for city in sample_cities[:sample_size]:  # Check first sample_size for demo
        matches = get_close_matches(city, sample_cities, n=sample_size, cutoff=0.8)
        if len(matches) > 1:
            print(f"Potential duplicates for '{city}': {matches}")
    
    sample_states = df['state'].dropna().unique()
    for state in sample_states[:sample_size]:  # Check first sample_size for demo
        matches = get_close_matches(city, sample_states, n=sample_size, cutoff=0.8)
        if len(matches) > 1:
            print(f"Potential duplicates for '{state}': {matches}")
            

def profile_violations(df, sample_size=100):
    """
    Analyze the structure of the 'violations' column in the dataframe.
    
    Parameters:
    sample_size (int): Number of non-empty violation entries to analyze
    
    Returns:
    dict: Analysis results including patterns found, separator counts, etc.
    
    Example usage: 
    profile_violations(updated_food_dataset, sample_size=1000)
    """
    # Get sample of non-empty violations
    df['violations'] = df['violations'].fillna('')
    violations_sample = df.loc[df['violations'] != '', 'violations'].head(sample_size)
    
    # Initialize analysis results
    analysis = {
        'total_samples': len(violations_sample),
        'avg_length': violations_sample.str.len().mean(),
        'separator_counts': {},
        'violation_counts': [],
        'common_patterns': [],
        'sample_entries': []
    }
    
    # Count separators
    for sep in ['|', '.', '-', ':', ';']:
        analysis['separator_counts'][sep] = violations_sample.str.count(sep).mean()
    
    # Count violations per entry
    violations_per_entry = violations_sample.apply(lambda x: len([v for v in x.split('|') if v.strip()]))
    analysis['violations_per_entry'] = {
        'min': violations_per_entry.min(),
        'max': violations_per_entry.max(),
        'avg': violations_per_entry.mean(),
        'distribution': violations_per_entry.value_counts().to_dict()
    }
    
    # Check for common patterns
    # Look for digit followed by period at the start of each violation
    starts_with_digit = violations_sample.apply(
        lambda x: all(re.match(r'^\s*\d+\.', v.strip()) for v in x.split('|') if v.strip())
    ).mean()
    analysis['common_patterns'].append(f"{starts_with_digit*100:.1f}% start with digits followed by period")
    
    # Check for "Comments:" pattern
    has_comments = violations_sample.apply(
        lambda x: any("Comments:" in v for v in x.split('|'))
    ).mean()
    analysis['common_patterns'].append(f"{has_comments*100:.1f}% contain 'Comments:' text")
    
    # Sample entries
    analysis['sample_entries'] = violations_sample.sample(min(5, len(violations_sample))).tolist()
    
    print("violations Column Structure Analysis:")
    for key, value in analysis.items():
        if key != 'sample_entries':
            print(f"\n{key.replace('_', ' ').title()}:")
            if isinstance(value, dict):
                for k, v in value.items():
                    print(f"  - {k}: {v}")
            elif isinstance(value, list):
                for item in value:
                    print(f"  - {item}")
            else:
                print(f"  {value}")
    
    return analysis

def verify_violations_structure(df, structure=r"^\s*\d+\.\s+.+?(\s+-\s+Comments:\s*.+)?$",sample_size=None):
    """
    Verify that all values in the 'violations' column follow the structure:
    "Code. Category - Comments: Comment text" with parts separated by "|"
    the Comments part is optional.
    
    Parameters:
    df (DataFrame): DataFrame containing 'violations' column
    sample_size (int, optional): Number of non-empty violations to check. If None, check all.
    
    Returns:
    dict: Results of verification including:
        - total_checked: Number of entries checked
        - valid_entries: Number of entries following the expected pattern
        - invalid_entries: Number of entries not following the expected pattern
        - validity_percentage: Percentage of valid entries
        - sample_invalid: Examples of invalid entries (up to 5)
        
    Example usage:
    verify_violations_structure(updated_food_dataset)
    """
    # Fill NaN values with empty string
    violations = df['violations'].fillna('')
    
    # Filter out empty violations
    non_empty_violations = violations[violations != '']
    
    # Take a sample if specified
    if sample_size is not None:
        violations_to_check = non_empty_violations.sample(min(sample_size, len(non_empty_violations)))
    else:
        violations_to_check = non_empty_violations
    
    # Define the expected pattern for each violation
    pattern = structure
    
    # Check each violation entry
    results = {
        'total_checked': 0,
        'valid_entries': 0,
        'invalid_entries': 0,
        'validity_percentage': 0,
        'sample_invalid': []
    }
    
    invalid_entries = []
    
    for violation_text in violations_to_check:
        results['total_checked'] += 1
        parts = [part.strip() for part in violation_text.split('|') if part.strip()]
        
        # If there are no parts, count as invalid
        if not parts:
            results['invalid_entries'] += 1
            if len(results['sample_invalid']) < 5:
                results['sample_invalid'].append(violation_text if len(violation_text) > 100 else violation_text)
            continue
        
        # Check each part against the pattern
        all_parts_valid = all(re.match(pattern, part) for part in parts)
        
        if all_parts_valid:
            results['valid_entries'] += 1
        else:
            results['invalid_entries'] += 1
            invalid_entries.append(violation_text)
            if len(results['sample_invalid']) < 5:
                results['sample_invalid'].append(violation_text if len(violation_text) > 100 else violation_text)
    
    # Calculate percentage of valid entries
    if results['total_checked'] > 0:
        results['validity_percentage'] = round(results['valid_entries'] / results['total_checked'] * 100, 2)
        
    print("Violations Structure Verification Results:")
    print(results)
    
    return results




def profile_violations_normalized(violations_df):
    '''
    Function to profile the violations data after it has been normalized.
    '''
    # Get counts of each code_category and sort
    violations_df['code_category'] = violations_df['violation_code'].astype('str') + '-' + violations_df['category'].str[:40]
    code_category_counts = violations_df['code_category'].value_counts().reset_index()
    code_category_counts.columns = ['code_category', 'count']
    code_category_counts = code_category_counts.head(20)  # Top 20

    # Create figure with larger size for readability
    plt.figure(figsize=(14, 10))

    # Create horizontal bar chart
    sns.barplot(x='count', y='code_category', data=code_category_counts, palette='viridis')

    # Add title and labels
    plt.title('Top 20 Most Common Violation Code-Categories', fontsize=16)
    plt.xlabel('Count', fontsize=12)
    plt.ylabel('Violation Code-Category', fontsize=12)
    plt.tight_layout()

    # Add count values at the end of each bar
    for i, v in enumerate(code_category_counts['count']):
        plt.text(v + 0.1, i, f"{v:,}", va='center')

    plt.show()



def extract_violation_codes(text):
    if pd.isna(text):
        return []
    # extract violation code(e.g. 32, 10, 47 )
    codes = re.findall(r"\b(\d+)\.(?=\s+[A-Z])", text)
    return codes


def preprocess_data(df, violation_col=None, max_categories=20):
    """
    Preprocess the data for association rule mining

    Parameters:
    -----------
    df : pandas DataFrame
        The input dataset
    violation_col : string, optional
        The column name containing violation text data
    max_categories : int, optional
        Maximum number of categories to keep for each categorical column

    Returns:
    --------
    trans_df : pandas DataFrame
        Transformed dataset ready for association rule mining
    """
    transactions = []

    # 限制每个分类列的唯一值数量
    category_maps = {}
    for col in df.columns:
        if col != violation_col and pd.api.types.is_object_dtype(df[col]):
            # 获取前N个最常见的分类
            value_counts = df[col].value_counts()
            top_categories = value_counts.index[:max_categories].tolist()
            # 创建映射
            category_maps[col] = {cat: f"{col}_{cat}" for cat in top_categories}

    for idx, row in df.iterrows():
        transaction = {}

        # 添加分类列
        for col in df.columns:
            if col != violation_col and pd.api.types.is_object_dtype(df[col]):
                val = row[col]
                if val in category_maps[col]:
                    transaction[category_maps[col][val]] = 1

        # 添加违规代码
        if violation_col is not None and not pd.isna(row[violation_col]):
            violation_codes = extract_violation_codes(row[violation_col])
            for code in violation_codes:
                transaction[f'Violation_{code}'] = 1

        transactions.append(transaction)

    # 从交易创建DataFrame
    trans_df = pd.DataFrame(transactions)

    # 用0填充缺失值
    trans_df = trans_df.fillna(0).astype(int)

    return trans_df


def mine_association_rules(df, columns_to_analyze, min_support=0.01,
                           min_threshold=1.0, metric="lift", max_results=10):
    """
    Mine association rules from the specified columns

    Parameters:
    -----------
    df : pandas DataFrame
        The preprocessed dataset
    columns_to_analyze : list
        List of column prefixes to include in the analysis
    min_support : float, optional
        Minimum support for apriori algorithm
    min_threshold : float, optional
        Minimum threshold for the specified metric
    metric : string, optional
        Metric to use for association rules
    max_results : int, optional
        Maximum number of results to return

    Returns:
    --------
    tuple : (frequent_itemsets, rules, formatted_rules)
        frequent_itemsets: DataFrame with frequent itemsets
        rules: DataFrame with association rules
        formatted_rules: list of formatted rule strings
    """
    # Select columns to analyze
    selected_cols = []
    for prefix in columns_to_analyze:
        selected_cols.extend([col for col in df.columns if col.startswith(prefix)])

    if not selected_cols:
        return None, None, ["No columns matching the specified prefixes were found."]

    selected_df = df[selected_cols]

    # Apply Apriori algorithm
    frequent_itemsets = apriori(selected_df, min_support=min_support, use_colnames=True)

    if len(frequent_itemsets) == 0:
        return frequent_itemsets, None, ["No frequent itemsets found with the given minimum support."]

    # Sort frequent itemsets by support
    frequent_itemsets = frequent_itemsets.sort_values('support', ascending=False)

    # Generate association rules
    rules = association_rules(frequent_itemsets, metric=metric, min_threshold=min_threshold)

    if len(rules) == 0:
        return frequent_itemsets, rules, ["No association rules found with the given parameters."]

    # Sort rules by the specified metric
    sorted_rules = rules.sort_values(metric, ascending=False)

    # Format the top rules
    formatted_rules = []
    for i, rule in sorted_rules.head(max_results).iterrows():
        antecedent = ", ".join([item for item in list(rule['antecedents'])])
        consequent = ", ".join([item for item in list(rule['consequents'])])
        formatted_rule = (f"{antecedent} => {consequent} "
                          f"(support: {rule['support']:.3f}, "
                          f"confidence: {rule['confidence']:.3f}, "
                          f"lift: {rule['lift']:.3f})")
        formatted_rules.append(formatted_rule)

    return frequent_itemsets, sorted_rules, formatted_rules


def analyze_between_categories(df, antecedent_prefix, consequent_prefix,
                               min_support=0.01, min_threshold=0.5,
                               metric="confidence", max_results=10):
    """
    Mine association rules between two specific categories

    Parameters:
    -----------
    df : pandas DataFrame
        The preprocessed dataset
    antecedent_prefix : string
        Prefix for columns to be used as antecedents
    consequent_prefix : string
        Prefix for columns to be used as consequents
    min_support : float, optional
        Minimum support for apriori algorithm
    min_threshold : float, optional
        Minimum threshold for the specified metric
    metric : string, optional
        Metric to use for association rules
    max_results : int, optional
        Maximum number of results to return

    Returns:
    --------
    tuple : (frequent_itemsets, rules, formatted_rules)
        frequent_itemsets: DataFrame with frequent itemsets
        rules: DataFrame with association rules
        formatted_rules: list of formatted rule strings
    """
    # Select columns for both antecedent and consequent
    all_prefixes = [antecedent_prefix, consequent_prefix]
    selected_cols = []
    for prefix in all_prefixes:
        selected_cols.extend([col for col in df.columns if col.startswith(prefix)])

    if not selected_cols:
        return None, None, ["No columns matching the specified prefixes were found."]

    selected_df = df[selected_cols]

    # Apply Apriori algorithm
    frequent_itemsets = apriori(selected_df, min_support=min_support, use_colnames=True)

    if len(frequent_itemsets) == 0:
        return frequent_itemsets, None, ["No frequent itemsets found with the given minimum support."]

    # Generate association rules
    rules = association_rules(frequent_itemsets, metric=metric, min_threshold=min_threshold)

    if len(rules) == 0:
        return frequent_itemsets, rules, ["No association rules found with the given parameters."]

    # Filter rules: antecedent contains only items from antecedent_prefix and
    # consequent contains only items from consequent_prefix
    filtered_rules = rules[
        rules['antecedents'].apply(lambda x: all(antecedent_prefix in item for item in x)) &
        rules['consequents'].apply(lambda x: all(consequent_prefix in item for item in x))
        ]

    if len(filtered_rules) == 0:
        return frequent_itemsets, rules, ["No rules found matching the specified pattern."]

    # Sort rules by lift
    sorted_rules = filtered_rules.sort_values('lift', ascending=False)

    # Format the top rules
    formatted_rules = []
    for i, rule in sorted_rules.head(max_results).iterrows():
        antecedent = ", ".join([item.replace(f'{antecedent_prefix}_', f'{antecedent_prefix}:')
                                for item in list(rule['antecedents'])])
        consequent = ", ".join([item.replace(f'{consequent_prefix}_', f'{consequent_prefix}:')
                                for item in list(rule['consequents'])])
        formatted_rule = (f"{antecedent} => {consequent} "
                          f"(support: {rule['support']:.3f}, "
                          f"confidence: {rule['confidence']:.3f}, "
                          f"lift: {rule['lift']:.3f})")
        formatted_rules.append(formatted_rule)

    return frequent_itemsets, sorted_rules, formatted_rules


def association_rule_mining(dataset, categorical_columns=None, violation_column=None, analysis_type=None):
    """
    Main function to perform association rule mining on a dataset

    Parameters:
    -----------
    dataset : pandas DataFrame or path to CSV
        The dataset to analyze
    categorical_columns : list, optional
        List of categorical columns to include in the analysis
    violation_column : string, optional
        Column containing violation text data
    analysis_type : string, optional
        Type of analysis to perform:
        - 'violations': analyze relationships between violations
        - 'categories': analyze relationships between categorical attributes
        - 'category_violations': analyze relationships between categories and violations
        If None, all analyses are performed

    Returns:
    --------
    dict : Results of the association rule mining
    """
    # Load dataset if provided as path
    if isinstance(dataset, str):
        df = pd.read_csv(dataset)
    else:
        df = dataset.copy()

    # Define columns if not provided
    if categorical_columns is None:
        categorical_columns = [col for col in df.columns if pd.api.types.is_object_dtype(df[col])]

    # Preprocess data
    trans_df = preprocess_data(df, violation_column)

    results = {}

    # Analysis of violations
    if analysis_type is None or analysis_type == 'violations':
        violation_cols = [col for col in trans_df.columns if col.startswith('Violation_')]

        if violation_cols:
            print("Analyzing association rules between violations...")
            _, _, formatted_rules = mine_association_rules(
                trans_df, ['Violation_'], min_support=0.1, min_threshold=1.0
            )
            results['violations'] = formatted_rules
            print("\n".join(formatted_rules))
        else:
            results['violations'] = ["No violation data found."]
            print("No violation data found.")

    # Analysis of categorical attributes
    if analysis_type is None or analysis_type == 'categories':
        category_prefixes = []
        for col in categorical_columns:
            if col != violation_column:
                category_prefixes.append(f"{col}_")

        if category_prefixes:
            print("\nAnalyzing association rules between categorical attributes...")
            _, _, formatted_rules = mine_association_rules(
                trans_df, category_prefixes, min_support=0.05, min_threshold=1.0
            )
            results['categories'] = formatted_rules
            print("\n".join(formatted_rules))
        else:
            results['categories'] = ["No categorical data specified."]
            print("No categorical data specified.")

    # Analysis between facility type and violations
    if analysis_type is None or analysis_type == 'category_violations':
        violation_cols = [col for col in trans_df.columns if col.startswith('Violation_')]

        if violation_cols and categorical_columns:
            print("\nAnalyzing association rules between categories and violations...")
            for col in categorical_columns:
                if col != violation_column:
                    print(f"\nRules from {col} to violations:")
                    _, _, formatted_rules = analyze_between_categories(
                        trans_df, f"{col}_", "Violation_",
                        min_support=0.02, min_threshold=0.05
                    )
                    results[f'{col}_to_violations'] = formatted_rules
                    print("\n".join(formatted_rules))
        else:
            results['category_violations'] = ["Either no violation data or categorical data found."]
            print("Either no violation data or categorical data found.")

    return results


def repair_dataset_based_on_fd(df, fds_to_fix):
    """
    Repair missing values in dataset based on functional dependencies (FD)

    Parameters:
        df: pandas DataFrame, dataset to be repaired
        fds_to_fix: list, functional dependencies to repair, format "X → Y"

    Returns:
        repaired_df: pandas DataFrame, repaired dataset
        repair_stats: dict, repair statistics
    """

    print("Starting data repair based on functional dependencies...")

    # Initialize repair suggestions list and statistics
    repair_suggestions = []
    repair_stats = {
        "total_fds": len(fds_to_fix),
        "repairs_applied": 0,
        "repairs_skipped": 0,
        "rows_affected": 0,
        "fd_details": {}
    }

    # Process each specified functional dependency
    for fd_string in fds_to_fix:
        parts = fd_string.split('→')
        if len(parts) != 2:
            print(f"  Warning: Invalid FD format {fd_string}, skipping")
            continue

        x_attr = parts[0].strip()
        y_attr = parts[1].strip()

        print(f"\nAnalyzing functional dependency: {x_attr} → {y_attr}")

        # Handle compound attributes (e.g., "dba_name,risk")
        x_attrs = [x.strip() for x in x_attr.replace('"', '').split(',')]

        # Check if these columns exist
        if not all(attr in df.columns for attr in x_attrs) or y_attr not in df.columns:
            print(f"  Warning: Some attributes missing in dataset, skipping")
            continue

        # Find rows that violate the functional dependency
        violations = defaultdict(list)
        groups = df.groupby(x_attrs)

        for name, group in groups:
            # If one X value corresponds to multiple Y values, there's a violation
            unique_y_values = group[y_attr].dropna().unique()
            if len(unique_y_values) > 1:
                key = tuple(name) if isinstance(name, tuple) else (name,)
                # Store all non-nan y values for this X
                violations[key] = unique_y_values.tolist()
            elif len(unique_y_values) == 1 and group[y_attr].isna().any():
                # Has null values and one unique non-null value - can be repaired
                key = tuple(name) if isinstance(name, tuple) else (name,)
                violations[key] = unique_y_values.tolist()

        # Generate repair suggestions for each violation
        fd_repairs = 0
        for x_value, y_values in violations.items():
            if y_values:  # Ensure we have non-NaN values
                most_common_y = max(set(y_values), key=y_values.count)
                repair_suggestions.append({
                    'fd': fd_string,
                    'x_value': x_value,
                    'current_y_values': y_values,
                    'suggested_y': most_common_y
                })
                fd_repairs += 1

        repair_stats["fd_details"][fd_string] = fd_repairs
        print(f"  Found {fd_repairs} potential repairs")

    # Generate repaired dataset
    repaired_df = df.copy()

    if repair_suggestions:
        print("\nCreating repaired dataset...")
        repairs_applied = 0
        skipped_repairs = 0
        total_rows_affected = 0

        for suggestion in repair_suggestions:
            fd = suggestion['fd']
            x_value = suggestion['x_value']
            suggested_y = suggestion['suggested_y']

            x_attrs = [x.strip() for x in fd.split('→')[0].replace('"', '').split(',')]
            y_attr = fd.split('→')[1].strip()

            # Skip if suggested value is NaN
            if pd.isna(suggested_y):
                print(f"  Skipped: {fd} X={x_value} - no non-null value suggestion available")
                skipped_repairs += 1
                continue

            # Check for license_number rule
            skip_due_to_license_rule = False
            for i, attr in enumerate(x_attrs):
                if attr == 'license_num':
                    # For single attribute case
                    if not isinstance(x_value, tuple) and (x_value == 0 or x_value == 0.0):
                        print(f"  Skipped: {fd} license_num={x_value} - zero license numbers excluded from repairs")
                        skip_due_to_license_rule = True
                        break
                    # For compound attributes case
                    elif isinstance(x_value, tuple) and (x_value[i] == 0 or x_value[i] == 0.0):
                        print(f"  Skipped: {fd} license_num={x_value[i]} - zero license numbers excluded from repairs")
                        skip_due_to_license_rule = True
                        break

            if skip_due_to_license_rule:
                skipped_repairs += 1
                continue

            # Create filter condition
            filter_condition = True
            for i, attr in enumerate(x_attrs):
                if len(x_attrs) > 1:
                    filter_condition = filter_condition & (repaired_df[attr] == x_value[i])
                else:
                    filter_condition = filter_condition & (repaired_df[attr] == x_value)

            # Only fix NaN values in Y
            filter_condition = filter_condition & repaired_df[y_attr].isna()

            # Apply fix
            rows_affected = sum(filter_condition)
            if rows_affected > 0:
                repaired_df.loc[filter_condition, y_attr] = suggested_y
                repairs_applied += 1
                total_rows_affected += rows_affected
                print(f"  Fixed: {fd} X={x_value}, set NaN values to {suggested_y} (affected {rows_affected} rows)")
            else:
                print(f"  No repair needed: {fd} X={x_value} - no matching NaN values")

        repair_stats["repairs_applied"] = repairs_applied
        repair_stats["repairs_skipped"] = skipped_repairs
        repair_stats["rows_affected"] = total_rows_affected
        print(
            f"\nRepair complete: Applied {repairs_applied} repairs (skipped {skipped_repairs}), affected {total_rows_affected} rows")
    else:
        print("\nNo violations to fix for the specified FDs")

    return repaired_df, repair_stats

##### DATA PROCESSING ######
"""
try to normalize data cleaning and evaluate data quility
1. imputation of missing values
2. fix city names
"""
# Column name changer function
def col_name_changer(df):
    # 1. Change to lower case
    df.columns = df.columns.str.lower()
    # 2. Change space to _
    df.columns = df.columns.str.replace(" ","_")
    # 3. Remove special characters: change # on License # to "num"
    df.columns = df.columns.str.replace("#",'num')
    # 4. Perform strip to ensure no extra white spaces
    df.columns = df.columns.str.strip()
    return df


def process_license_numbers(df, license_col='license_num'):
    """
    Safely converts license numbers to strings and cleans formatting.

    Returns:
        DataFrame with processed license numbers
        Dictionary of processing statistics
    """
    # Create a copy
    df = df.copy()
    stats = {
        'initial_null_count': df[license_col].isna().sum(),
        'initial_dtype': str(df[license_col].dtype)
    }

    try:
        # Convert to string, handling nulls and floats
        df[license_col] = (
            df[license_col]
            .astype('string')
            .str.replace(r'\.0$', '', regex=True)  # Remove trailing .0 from floats
            .str.strip()  # Remove whitespace
            .replace('nan', pd.NA)  # Restore actual nulls
        )

        # Validation stats
        stats.update({
            'final_null_count': df[license_col].isna().sum(),
            'final_dtype': str(df[license_col].dtype),
            'sample_values': df[license_col].dropna().sample(3).tolist()
        })

    except Exception as e:
        stats['error'] = f"Processing failed: {str(e)}"
        raise ValueError(f"License number processing error: {e}") from e

    return df


# define the zip data cleaning function
def clean_zip_data(df, zip_col='zip'):
    """
    Enhanced ZIP code cleaner that:
    1. Handles floats/integers (e.g., 60601.0 → "60601")
    2. Preserves leading zeros (e.g., "07001" → "07001")
    3. Removes ZIP+4 extensions (e.g., "60601-1234" → "60601")
    4. Flags invalid ZIPs (non-numeric, wrong length)
    5. Compatible with the `zipcodes` package

    Returns:
        DataFrame with:
        - Original column (renamed to zip_raw)
        - Cleaned column (zip_clean)
        - Validation flag (zip_valid)
    """
    df = df.copy()

    # Convert to string and clean
    df['zip_clean'] = (
        df[zip_col]
        .astype(str)
        .str.strip()
        .str.replace(r'\.0$', '', regex=True)  # Remove .0 from floats
        .str.extract(r'(\d{5})')[0]  # Extract first 5 digits only
    )

    # Standardize to 5-digit strings
    df['zip_clean'] = (
        df['zip_clean']
        .str.zfill(5)  # Pad with leading zeros
        .where(df['zip_clean'].str.len() == 5)  # Only keep 5-digit codes
        .replace('00000', np.nan)  # Handle all-zero cases
    )

    # Validation (matches USPS 5-digit format)
    df['zip_valid'] = (
        df['zip_clean']
        .notna()
        .astype('boolean')
    )
    df['zip_clean'] = df['zip_clean'].astype('string')  # Pandas' StringDtype
    return df


def get_zip_info(zip_code, field='state'):
    """Get state/city from ZIP code with proper error handling.
    Args:
        zip_code: Input ZIP (str/int/float)
        field: 'state' or 'city'
    Returns:
        str or None
    """
    if pd.isna(zip_code):
        return None
    try:
        # Convert to string and pad with zeros
        zip_str = str(int(zip_code)).zfill(5) if str(zip_code).isdigit() else str(zip_code)
        matched = zipcodes.matching(zip_str)

        if not matched:
            return None
        return matched[0].get(field)  # access the needed field

    except Exception as e:
        print(f"Error processing ZIP {zip_code}: {str(e)}")
        return None


# formatting address
def remove_nested_brackets(text):
    """Removes all content inside brackets, including nested brackets, using a stack-based approach."""
    if pd.isna(text):
        return text

    text = str(text)
    stack = []
    result = []

    for char in text:
        if char == '(':
            stack.append(len(result))
        elif char == ')' and stack:
            result = result[:stack.pop()]
        elif not stack:
            result.append(char)

    return ''.join(result)


def format_address(address):
    if pd.isna(address):
        return address

    # Step 1: Remove all nested brackets
    address = remove_nested_brackets(str(address))

    # Step 2: Normalize whitespace
    address = re.sub(r'\s+', ' ', address).strip()

    # Step 3: Convert to title case (except abbreviations)
    address = address.title()

    # Step 4: Fix common postal abbreviations
    abbreviations = {
        r'\bSt\b': 'ST',
        r'\bAve\b': 'AVE',
        r'\bBlvd\b': 'BLVD',
        r'\bDr\b': 'DR',
        r'\bLn\b': 'LN',
        r'\bRd\b': 'RD',
        r'\bHwy\b': 'HWY',
        r'\bUs\b': 'US',
    }
    for pattern, replacement in abbreviations.items():
        address = re.sub(pattern, replacement, address)

    return address


def geocode_missing_coordinates(df: pd.DataFrame) -> pd.DataFrame:
    """
    Geocode missing latitude/longitude data using Census API
    Follows exact workflow from your code example

    Parameters:
        df: DataFrame containing address components and missing coordinates

    Returns:
        DataFrame with updated latitude/longitude for previously missing rows
    """
    # --- 1. Prepare Missing Data ---
    # Get rows where coordinates are missing
    missing_mask = df['latitude'].isna() | df['longitude'].isna()
    missing_data = df[missing_mask][['address', 'city', 'state', 'latitude', 'longitude', 'location', 'zip']].copy()

    if len(missing_data) == 0:
        print("No missing coordinates to geocode")
        return df

    # Format addresses
    missing_data['address'] = missing_data['address'].apply(format_address)

    # --- 2. Prepare API Input ---
    geocoder_df = pd.DataFrame({
        'street': missing_data['address'],
        'city': missing_data['city'],
        'state': missing_data['state'],
        'zip': missing_data['zip']
    }).reset_index(drop=True)

    # Save to CSV
    with open('my_geocoder_input.csv', 'w', encoding='utf-8') as f:
        geocoder_df.to_csv(f, index=True, header=False)

    # --- 3. Call Census API ---
    url = 'https://geocoding.geo.census.gov/geocoder/geographies/addressbatch'
    try:
        with open('my_geocoder_input.csv', 'rb') as f:
            files = {'addressFile': ('my_geocoder_input.csv', f, 'text/csv')}
            payload = {
                'benchmark': 'Public_AR_Current',
                'vintage': 'Census2010_Current',
                'format': 'json'
            }
            response = requests.post(url, files=files, data=payload, timeout=30)

        if response.status_code != 200:
            raise Exception(f"API Error {response.status_code}: {response.text[:200]}")

        # Save raw response
        with open("geocoded_results.csv", "wb") as f:
            f.write(response.content)

    except Exception as e:
        print(f"Geocoding failed: {str(e)}")
        return df

    # --- 4. Process Results ---
    try:
        # Load and parse results
        result_df = pd.read_csv(
            'geocoded_results.csv',
            header=None,
            quotechar='"',
            names=[
                "ID", "input_address", "match_status", "match_type",
                "matched_address", "location", "tigerline_id", "side",
                "statefips", "countyfips", "tractcode", "blockcode"
            ]
        )

        # Filter successful matches
        matched = result_df[result_df['match_status'] == "Match"].copy()
        matched[['longitude', 'latitude']] = matched['location'].str.split(',', expand=True).astype(float)

    except Exception as e:
        print(f"Failed to process results: {str(e)}")
        return df

    # --- 5. Merge Results Back ---
    # Create matching keys
    missing_data['full_address'] = (
            missing_data['address'] + ', ' +
            missing_data['city'] + ', ' +
            missing_data['state'] + ', ' +
            missing_data['zip'].astype(str)
    )

    # Create coordinate mapping
    coord_map = {
        row['input_address']: (row['latitude'], row['longitude'], row['location'])
        for _, row in matched.iterrows()
    }

    # Update coordinates in missing data
    missing_data['latitude'] = missing_data['full_address'].map(
        lambda x: coord_map.get(x, (None, None, None))[0]
    )
    missing_data['longitude'] = missing_data['full_address'].map(
        lambda x: coord_map.get(x, (None, None, None))[1]
    )
    missing_data['location'] = missing_data['full_address'].map(
        lambda x: coord_map.get(x, (None, None, None))[2]
    )

    # --- 6. Update Original DataFrame ---
    # Update only the rows that were missing coordinates
    df.update(missing_data[['latitude', 'longitude', 'location']])

    return df


# final function form
def risk_column_transformation(df):
    """
    Transforms the 'risk' column in-place, standardizing to:
    - 'High' (from 'Risk 1 (High)')
    - 'Medium' (from 'Risk 2 (Medium)')
    - 'Low' (from 'Risk 3 (Low)')
    - 'All' (for NaN or any other input)
    """
    # Strict mapping - only these exact inputs will convert
    allowed_mappings = {
        'Risk 1 (High)': 'High',
        'Risk 2 (Medium)': 'Medium',
        'Risk 3 (Low)': 'Low'
    }

    # Create a mask for values that need to be changed to 'All'
    to_replace = ~df['risk'].isin(allowed_mappings.keys()) | df['risk'].isna()

    # First map the allowed values
    df['risk'] = df['risk'].map(allowed_mappings)

    # Then replace everything else with 'All'
    df.loc[to_replace, 'risk'] = 'All'

    return df


def standardize_name_columns(df, dba_col='dba_name', aka_col='aka_name'):
    """
    Standardizes text format for name columns by:
    - Converting to lowercase
    - Stripping leading/trailing whitespace
    - Handling NaN values

    Parameters:
        df: Input DataFrame
        dba_col: Name of formal business name column (default 'dba_name')
        aka_col: Name of alternate name column (default 'aka_name')

    Returns:
        DataFrame with standardized name columns
    """
    # Create a copy to avoid SettingWithCopyWarning
    df = df.copy()

    # Standardize dba_name
    if dba_col in df.columns:
        df[dba_col] = (
            df[dba_col]
            .astype(str)  # Convert all to string first
            .str.lower()  # Convert to lowercase
            .str.strip()  # Remove whitespace
            .replace('nan', pd.NA)  # Restore actual NaN values
        )

    # Standardize aka_name
    if aka_col in df.columns:
        df[aka_col] = (
            df[aka_col]
            .astype(str)
            .str.lower()
            .str.strip()
            .replace('nan', pd.NA)
        )

    return df


def fix_city_name(df, city_col='city', threshold=85):
    """
    fix city name，normalize city names similar to "CHICAGO"
    
    parameters:
        df: dataset
        city_col:  default as 'city'
        threshold: treshold for fixing default as 85
        
    return:
        updated dataset
    """
    df = df.copy()
    
    # make sure the city name to be uppercase
    df[city_col] = df[city_col].astype(str).str.upper().replace('NAN', pd.NA)
    valid_cities = ['CHICAGO']

    def correct_to_chicago(city):
        if pd.isna(city):
            return city
        

        if city == 'CHICAGO':
            return city
        
        #get match score
        match, score = process.extractOne(city, valid_cities, scorer=fuzz.ratio)
        

        return match if score >= threshold else city
    
    # apply correction
    df[city_col] = df[city_col].apply(correct_to_chicago)
    
    return df

def clean_facility_type_column(updated_food_dataset):

    def detect_typos(text_series, min_word_length=4, min_count=10, similarity_threshold=90):
        words = []
        for text in text_series.dropna():
            extracted = [w.lower() for w in re.findall(r"\b[\w']+\b", str(text)) 
                         if len(w) >= min_word_length and not w.isdigit()]
            words.extend(extracted)
        
        word_counts = Counter(words)
        common_words = {word for word, count in word_counts.items() if count >= min_count}
        
        common_typos = {
            'childern': 'children',
            'assissted': 'assisted',
            'restuarant': 'restaurant',
            'commisary': 'commissary',
            'convnience': 'convenience',
            'liquore': 'liquor',
            'facilty': 'facility',
            'nutriton': 'nutrition',
            'herbalcal': 'herbalife',
            'cafetaria': 'cafeteria',
            'poulty': 'poultry',
            'hooka': 'hookah'
        }
        
        potential_typos = {}
        for word in word_counts:
            if word not in common_typos and word not in common_words:
                matches = process.extract(word, common_words, limit=1)
                if matches and matches[0][1] >= similarity_threshold:
                    if word[0] == matches[0][0][0]:
                        potential_typos[word] = matches[0][0]
        
        return {**common_typos, **potential_typos}

    typo_dict = detect_typos(updated_food_dataset['Facility Type'])

    def preprocess_facility_type(text):
        if pd.isna(text):
            return np.nan

        text = str(text).strip()
        text = re.sub(r'\b\d{4}\b', '', text).strip()
        if text.startswith('(') and text.endswith(')'):
            text = text[1:-1].strip()

        def title_case_preserve_apostrophes(s):
            return ' '.join(
                word.capitalize() if "'" not in word else word
                for word in s.lower().split()
            )
        text = title_case_preserve_apostrophes(text)

        words = re.findall(r"\b[\w']+\b", text.lower())
        corrected_words = []
        for word in words:
            if "'" in word:
                corrected_words.append(word)
            else:
                corrected_words.append(typo_dict.get(word, word))
        text = ' '.join(corrected_words)

        text = re.sub(r"Children'S", "Children's", text, flags=re.IGNORECASE)
        text = re.sub(r"Childrens", "Children's", text, flags=re.IGNORECASE)

        corrections = {
            'Childern': 'Children',
            'Tavern': 'Restaurant',
            'Grocery Store Store': 'Grocery Store',
            'Assissted': 'Assisted',
            'Restuarant': 'Restaurant',
            'Commisary': 'Commissary',
            'Hooka': 'Hookah',
            'Parlor': 'Shop',
            'Cart': 'Station',
            'Liqour': 'Liquor',
            "Children S Services Facility": "Children's Services Facility"
        }

        for wrong, right in corrections.items():
            text = re.sub(rf'\b{wrong}\b', right, text, flags=re.IGNORECASE)

        similar_terms = {
            r'Hookah (Bar|Lounge)': 'Hookah Lounge',
            r'Ice Cream (Parlor|Shop|Store)': 'Ice Cream Shop',
            r'Hot Dog (Cart|Station)': 'Hot Dog Station',
            r'Long[\s-]Term Care (Facility)?': 'Long Term Care',
            r'Day ?Care': 'Day Care',
            r'Banquet (Hall|Room|Facility)': 'Banquet Hall',
            r'Gas ?Station': 'Gas Station',
            r'Shared Kitchen': 'Shared Kitchen User',
            r'Mobile (Food|Frozen)': 'Mobile Food'
        }

        for pattern, replacement in similar_terms.items():
            if re.search(pattern, text, re.IGNORECASE):
                text = re.sub(pattern, replacement, text, flags=re.IGNORECASE)
                break

        return text.title() if text != '' else np.nan

    updated_food_dataset['Facility_Type_Clean'] = updated_food_dataset['Facility Type'].apply(preprocess_facility_type)

    def consolidate_facility_types(series):
        protected_terms = {
            'School': 'School',
            'Grocery Store': 'Grocery Store',
            'Charter School': 'Charter School',
            'Private School': 'Private School',
            'Culinary School': 'Culinary School',
            'Pastry School': 'Pastry School',
            'Teaching School': 'Teaching School',
            'Children\'s Services Facility': 'Children\'s Services Facility',
            'Long Term Care': 'Long Term Care',
            'Ice Cream Shop': 'Ice Cream Shop',
            'Hookah Lounge': 'Hookah Lounge',
            'Hot Dog Station': 'Hot Dog Station',
            'Convenience Store': 'Convenience Store',
            'Banquet Hall': 'Banquet Hall',
            'After School Program': 'After School Program',
            'Liquor': 'Liquor',
            'Dollar Store': 'Dollar Store',
            'Drug Store': 'Drug Store',
            'Event Venue': 'Event Venue',
            'Fitness Center': 'Fitness Center',
            'Gas Station': 'Gas Station'
        }

        general_mappings = [
            (r'Charter School.*', 'Charter School'),
            (r'After School (Care|Program)', 'After School Program'),
            (r'Before And After School Program', 'After School Program'),
            (r'.*Culinary.*', 'Culinary School'),
            (r'DAY\s?CARE\s?2-14', 'Day Care 2 Yrs To 14 Yrs'),
            (r'DAY\s?CARE\s?6\s?WKS-5\s?YRS', 'Day Care 5 Weeks To 5 Yrs'),
            (r'Day Care.*2.*6', 'Day Care (2 - 6 Years)'),
            (r'Day Care.*Under 2', 'Day Care (Under 2 Years)'),
            (r'Day Care.*Combo', 'Day Care Combo'),
            (r'Convenient Store', 'Convenience Store'),
            (r'Convenience(?! Store)', 'Convenience Store'),
            (r'.*Dollar.*', 'Dollar Store'),
            (r'.*Drug.*', 'Drug Store'),
            (r'.*Event.*', 'Event Venue'),
            (r'.*Fitness.*', 'Fitness Center'),
            (r'Gas\s?[Ss]tation', 'Gas Station'),
            (r'Gas Mini Mart', 'Gas Station'),
            (r'(Banquet|Banquet Dining)', 'Banquet Hall'),
            (r'TAVERN/RESTAURANT', 'Restaurant'),
            (r'TAVERN/LIQUOR', 'Liquor'),
            (r'Mobile.*Food.*Prepar', 'Mobile Prepared Food Vendor'),
            (r'Mobile.*Food.*Dispens', 'Mobile Food Dispenser'),
            (r'Long.*Term.*Care', 'Long Term Care'),
            (r'Ice Cream.*', 'Ice Cream Shop'),
            (r'Hookah.*', 'Hookah Lounge'),
            (r'Hot Dog.*', 'Hot Dog Station'),
            (r'Paleteria.*', 'Ice Cream Shop'),
            (r'(?<!\S)School(?!\S)', 'School'),
            (r'GROCERY/', '')
        ]

        def mapper(text):
            if pd.isna(text):
                return np.nan

            original_text = str(text).strip()
            text = re.sub(r'\b(II|III|IV)\b', lambda m: m.group(1).upper(), original_text)
            text = re.sub(r'GROCERY/', '', text)

            for term, replacement in protected_terms.items():
                if text.lower() == term.lower():
                    return replacement
            for term, replacement in protected_terms.items():
                if term.lower() in text.lower():
                    return replacement
            for pattern, replacement in general_mappings:
                if re.search(pattern, text, re.IGNORECASE):
                    return replacement
            return original_text

        return series.apply(mapper)

    df_clean = updated_food_dataset.dropna(subset=['Facility_Type_Clean']).copy()
    df_clean['Facility Type'] = consolidate_facility_types(df_clean['Facility_Type_Clean'])

    return df_clean.drop(columns=['Facility_Type_Clean'])

def clean_city_column(updated_food_dataset):

    # Known valid city names
    KNOWN_VALID_CITIES = {
        'CHICAGO', 'OLYMPIA FIELDS', 'MERRILLVILLE', 'EVERGREEN',
        'BEDFORD PARK', 'WADSWORTH', 'BANNOCKBURN DEERFIELD'
    }

    def clean_city_name(city):
        city = str(city).upper().strip()
        city = re.sub(r'[^A-Z\s]', '', city)
        city = re.sub(r'\s+', ' ', city)
        return city

    def find_best_match(city, valid_cities):
        city = clean_city_name(city)
        if 'CHICAGO' in city or city.startswith('CH'):
            chicago_match = process.extractOne('CHICAGO', [city], scorer=fuzz.token_set_ratio)
            if chicago_match and chicago_match[1] > 90:
                return 'CHICAGO'
        if city in valid_cities:
            return city
        matches = [
            process.extractOne(city, valid_cities, scorer=fuzz.ratio),
            process.extractOne(city, valid_cities, scorer=fuzz.partial_ratio),
            process.extractOne(city, valid_cities, scorer=fuzz.token_set_ratio)
        ]
        best_match = max(matches, key=lambda x: x[1])
        if best_match and best_match[1] > 85:
            return best_match[0]
        return city

    def detect_and_correct_city_typos(df, city_col='City'):
        df_clean = df.copy()
        df_clean[city_col] = df_clean[city_col].astype(str).apply(clean_city_name)
        df_clean = df_clean[df_clean[city_col] != '']
        df_clean[f'{city_col}_Cleaned'] = df_clean[city_col].apply(
            lambda x: find_best_match(x, KNOWN_VALID_CITIES)
        )

        unique_cities = pd.DataFrame(df_clean[city_col].unique(), columns=[city_col])
        vectorizer = TfidfVectorizer(analyzer='char', ngram_range=(2, 3), min_df=2)
        X = vectorizer.fit_transform(unique_cities[city_col])

        n_clusters = min(50, max(5, len(unique_cities) // 5))
        kmeans = KMeans(n_clusters=n_clusters, n_init=10, random_state=42)
        clusters = kmeans.fit_predict(X)
        unique_cities['Cluster'] = clusters

        cluster_groups = unique_cities.groupby('Cluster')[city_col].apply(list).to_dict()
        typo_candidates = defaultdict(list)

        for cluster, cities in cluster_groups.items():
            if len(cities) < 2:
                continue
            valid_in_cluster = [c for c in cities if c in KNOWN_VALID_CITIES]
            if valid_in_cluster:
                base_city = max(valid_in_cluster, key=lambda x: len(x))
            else:
                similarity_scores = []
                for city in cities:
                    match = find_best_match(city, KNOWN_VALID_CITIES)
                    if match != city:
                        similarity_scores.append((city, match, fuzz.token_set_ratio(city, match)))
                if similarity_scores:
                    base_city = max(similarity_scores, key=lambda x: x[2])[1]
                else:
                    continue
            for city in cities:
                if city == base_city:
                    continue
                similarity = fuzz.token_set_ratio(city, base_city)
                if similarity > 85:
                    typo_candidates[base_city].append((city, similarity))

        final_corrections = {}
        for correct, typos in typo_candidates.items():
            for typo, similarity in typos:
                if similarity > 85:
                    final_corrections[typo] = correct

        df_clean[f'{city_col}_Cleaned'] = df_clean[f'{city_col}_Cleaned'].replace(final_corrections)
        return df_clean

    # --- Apply the cleaning to the input dataset ---
    result_df = detect_and_correct_city_typos(updated_food_dataset, city_col='City')
    updated_food_dataset['City'] = result_df['City_Cleaned']
    return updated_food_dataset


def parse_comments(text):
    """
    Parse the comments from the 'violations' column.
    Each comment is expected to be in the format:
    "Code. Category - Comments: Comment text"
    The function returns a list of dictionaries with keys:
    'violation_code', 'category', and 'comment'.
    """
    parts = [part.strip() for part in text.split('|') if part.strip()]
    rows = []

    for part in parts:
        match = re.match(r"(?P<code>\d+)\.\s+(?P<category>.+?)\s+-\s+Comments:\s*(?P<comment>.+)", part)
        if match:
            rows.append({
                'violation_code': int(match.group('code')),
                'category': match.group('category').strip(),
                'comment': match.group('comment').strip()
            })
    return rows

def parse_violations(df):
    '''
    Parse the 'violations' column in the dataframe.
    Each entry in the 'violations' column is expected to contain multiple violations
    separated by '|'. Each violation is in the format:
    "Code. Category - Comments: Comment text"
    The function returns a new dataframe with the following columns:
    - inspection_id
    - violation_code
    - category
    - comment

    Example usage:
    normalized_violations = parse_violations(df)
    '''
    # Fill NA values with empty string to avoid errors
    df['violations'] = df['violations'].fillna('')
    
    # Parse each violation entry
    parsed_rows = df['violations'].apply(parse_comments)
    
    # Create a new dataframe with the parsed data
    violations_df = pd.DataFrame({
        'inspection_id': df['inspection_id'].repeat(parsed_rows.apply(len)),
        # 'dba_name': df['dba_name'].repeat(parsed_rows.apply(len)),
        # 'inspection_date': df['inspection_date'].repeat(parsed_rows.apply(len)),
        # 'inspection_type': df['inspection_type'].repeat(parsed_rows.apply(len)),
        # 'results': df['results'].repeat(parsed_rows.apply(len))
    })
    
    # Extract the parsed data into separate columns
    violations_data = [item for sublist in parsed_rows for item in sublist]
    
    # Create a dataframe from the parsed violations
    violations_details = pd.DataFrame(violations_data)
    
    # Combine the inspection info with violation details
    result_df = pd.concat([violations_df.reset_index(drop=True), 
                          violations_details.reset_index(drop=True)], axis=1)
    
    return result_df

def create_normalized_tables(df):
    """
    Split the food inspection dataframe into two normalized tables:
    1. facility - containing facility information
    2. inspection - containing inspection information
    
    Returns:
    tuple: (facility_df, inspection_df)
    """
    # Create the facility table with unique facility information
    # Use license_num as the primary key
    facility_df = df[['license_num', 'dba_name', 'aka_name', 'facility_type', 
                      'risk', 'address', 'city', 'state', 'zip', 
                      'latitude', 'longitude', 'location']].drop_duplicates(subset=['license_num'])
    
    # Create inspection table with inspection information and foreign key to facility table
    inspection_df = df[['inspection_id', 'license_num', 'inspection_date', 
                        'inspection_type', 'results', 'violations']]
    
    return facility_df, inspection_df


def df_to_sqlite(df, db_name, table_name, if_exists='replace', index=False, add_timestamp=True):
    """
    Save a pandas DataFrame to a SQLite database table with customization options.
    
    Parameters:
    -----------
    df : pandas.DataFrame
        The DataFrame to save to SQLite
    db_name : str
        Name of the SQLite database file (will be created if it doesn't exist)
    table_name : str
        Name of the table to create/update in the database
    if_exists : str, optional (default='replace')
        How to behave if the table already exists:
        - 'fail': Raise a ValueError
        - 'replace': Drop the table before inserting new values
        - 'append': Insert new values to the existing table
    index : bool, optional (default=False)
        Whether to include the DataFrame's index as a column
    add_timestamp : bool, optional (default=True)
        Whether to add a metadata table with creation timestamp
        
    Returns:
    --------
    bool
        True if successful
        
    Example:
    --------
    df_to_sqlite(my_dataframe, 'my_database.db', 'my_table', if_exists='append')
    """
    try:
        # Create a database connection
        conn = sqlite3.connect(db_name)
        
        # Save the DataFrame to SQLite
        df.to_sql(table_name, conn, if_exists=if_exists, index=index)
        
        # Add timestamp metadata if requested
        if add_timestamp:
            timestamp = datetime.now().strftime("%Y-%m-%d %H:%M:%S")
            cursor = conn.cursor()
            
            # Create metadata table if it doesn't exist
            cursor.execute("""
            CREATE TABLE IF NOT EXISTS metadata (
                table_name TEXT,
                created_at TEXT,
                rows INTEGER,
                columns INTEGER
            )
            """)
            
            # Add or update metadata for this table
            cursor.execute("""
            INSERT OR REPLACE INTO metadata (table_name, created_at, rows, columns)
            VALUES (?, ?, ?, ?)
            """, (table_name, timestamp, len(df), len(df.columns)))
            
            conn.commit()
        
        # Close the connection
        conn.close()
        
        print(f"Successfully saved DataFrame to {db_name} as table '{table_name}'")
        print(f"Table contains {len(df)} rows and {len(df.columns)} columns")
        
        return True
    
    except Exception as e:
        print(f"Error saving DataFrame to SQLite: {e}")
        return False
    
def query_to_df(db_name, query):
    """
    Run a SQL query on the SQLite database and return the result as a DataFrame.
    
    Parameters:
    -----------
    db_name : str
        Name of the SQLite database file
    query : str
        SQL query to execute
        
    Returns:
    --------
    pandas.DataFrame
        Result of the query as a DataFrame
        
    Example:
    --------
    df = run_query('my_database.db', 'SELECT * FROM my_table')
    """
    try:
        # Create a database connection
        conn = sqlite3.connect(db_name)
        
        # Execute the query and return the result as a DataFrame
        df = pd.read_sql_query(query, conn)
        
        # Close the connection
        conn.close()
        
        return df
    
    except Exception as e:
        print(f"Error running query: {e}")
        return None

def convert_to_tane_input(df):
    """
    Convert pandas DataFrame to TANE input format (list of stripped partitions)
    """
    partitions = []
    for col_idx in range(df.shape[1]):
        # Group records by column values
        value_dict = {}
        for row_idx, value in enumerate(df.iloc[:, col_idx]):
            if value not in value_dict:
                value_dict[value] = set()
            value_dict[value].add(row_idx)

        # Keep only partitions with more than one row
        partition = [indices for indices in value_dict.values() if len(indices) > 1]

        # If PPattern is available, use its fix_desc method
        if 'PPattern' in globals():
            partition = PPattern.fix_desc(partition)

        partitions.append(partition)

    return partitions

def run_tane_via_module(df):
    """
    Run TANE algorithm by directly using the imported module
    """
    # Convert data to TANE format
    tane_input = convert_to_tane_input(df)

    # Create TANE instance and run
    tane_instance = TANE(tane_input)
    start_time = time.time()
    tane_instance.run()
    end_time = time.time()

    # Get results and convert to tuple format with column names
    dependencies = []
    for lhs, rhs in tane_instance.rules:
        # Convert attribute indices to column names
        if isinstance(lhs, tuple):
            lhs_cols = tuple(df.columns[i] for i in lhs)
        else:
            lhs_cols = df.columns[lhs]
        rhs_col = df.columns[rhs]

        # Calculate dependency strength (always 1.0 for TANE as it finds exact dependencies)
        dependencies.append((lhs_cols, rhs_col, 1.0))

    return dependencies, end_time - start_time

def visualize_dependencies(deps, title):
    """
    Visualize discovered functional dependencies as a network graph
    """
    print(f"\nVisualizing {len(deps)} functional dependencies...")

    G = nx.DiGraph()

    # Create nodes and edges
    for lhs, rhs, strength in deps:
        # Handle both single attribute and multi-attribute LHS
        if isinstance(lhs, tuple):
            # For multiple attributes on LHS, create a combined node
            lhs_label = " + ".join(str(attr) for attr in lhs)
            G.add_node(lhs_label, shape='box', style='filled', fillcolor='lightblue')

            # Also add individual attribute nodes and connect them to the combined node
            for attr in lhs:
                if attr not in G:
                    G.add_node(attr, shape='ellipse')
                G.add_edge(attr, lhs_label, style='dashed', weight=0.5)

            # Connect the combined node to RHS
            G.add_edge(lhs_label, rhs, width=strength*3, weight=strength, label=f"{strength:.2f}")
        else:
            # For single attribute, connect directly
            if lhs not in G:
                G.add_node(lhs, shape='ellipse')
            if rhs not in G:
                G.add_node(rhs, shape='ellipse')
            G.add_edge(lhs, rhs, width=strength*3, weight=strength, label=f"{strength:.2f}")

    # Draw the graph
    plt.figure(figsize=(12, 10))
    pos = nx.spring_layout(G, k=0.8, iterations=100)

    # Draw nodes
    node_shapes = nx.get_node_attributes(G, 'shape')
    for shape in set(node_shapes.values()):
        nodes = [node for node, s in node_shapes.items() if s == shape]
        if shape == 'box':
            nx.draw_networkx_nodes(G, pos, nodelist=nodes, node_color='lightblue',
                                   node_size=3000, node_shape='s')
        else:
            nx.draw_networkx_nodes(G, pos, nodelist=nodes, node_color='lightgreen',
                                   node_size=2000, node_shape='o')

    # Draw edges
    edge_widths = [G[u][v].get('width', 1) for u, v in G.edges()]
    edge_styles = [G[u][v].get('style', 'solid') for u, v in G.edges()]

    solid_edges = [(u, v) for (u, v), style in zip(G.edges(), edge_styles) if style == 'solid']
    dashed_edges = [(u, v) for (u, v), style in zip(G.edges(), edge_styles) if style == 'dashed']

    if solid_edges:
        nx.draw_networkx_edges(G, pos, edgelist=solid_edges, width=edge_widths[:len(solid_edges)])
    if dashed_edges:
        nx.draw_networkx_edges(G, pos, edgelist=dashed_edges, width=1, style='dashed')

    # Draw labels
    nx.draw_networkx_labels(G, pos, font_size=10, font_family='SimHei')

    plt.title(title)
    plt.axis('off')
    plt.tight_layout()

    # Save figure
    plt.savefig(f'{title.replace(" ", "_")}.png', dpi=300)
    plt.show()

def analyze_important_columns(deps, important_columns=None):
    """
    Analyze dependencies for important columns
    """
    print("\n========= Important Attribute Dependency Analysis =========")

    if important_columns is None:
        # If not specified, analyze the 5 most active columns
        column_involvement = defaultdict(int)
        for X, Y, _ in deps:
            if isinstance(X, tuple):
                for x in X:
                    column_involvement[x] += 1
            else:
                column_involvement[X] += 1
            column_involvement[Y] += 1

        important_columns = [col for col, _ in sorted(column_involvement.items(),
                                                      key=lambda x: x[1], reverse=True)[:5]]

    for col in important_columns:
        # As determining attribute
        determined = []
        for X, Y, strength in deps:
            if isinstance(X, tuple) and col in X:
                determined.append((X, Y, strength))
            elif X == col:
                determined.append((X, Y, strength))

        if determined:
            print(f"\nAttribute '{col}' helps determine these attributes:")
            for X, Y, strength in sorted(determined, key=lambda x: x[2], reverse=True):
                print(f"  {X} → {Y} (strength: {strength:.4f})")

        # As determined attribute
        determining = [(X, Y, strength) for X, Y, strength in deps if Y == col]
        if determining:
            print(f"\nThese attributes determine '{col}':")
            for X, Y, strength in sorted(determining, key=lambda x: x[2], reverse=True):
                print(f"  {X} → {Y} (strength: {strength:.4f})")

def find_inclusion_dependencies(df, min_confidence=0.95):
    """
    Find inclusion dependencies between columns in a DataFrame
    
    Parameters:
    -----------
    df : pandas DataFrame
        The data to analyze
    min_confidence : float, default=0.95
        Minimum confidence threshold for inclusion dependencies
        
    Returns:
    --------
    list of tuples (A, B, confidence)
        A ⊆ B with confidence score
    """
    print("Finding inclusion dependencies...")
    start_time = time.time()

    # Get unique values for each column
    unique_values = {}
    for col in df.columns:
        unique_values[col] = set(df[col].dropna().unique())

    dependencies = []
    total_comparisons = len(df.columns) * (len(df.columns) - 1)

    # Check each pair of columns
    for i, col_a in enumerate(df.columns):
        for col_b in df.columns:
            if col_a != col_b:
                # Skip if col_a has no values
                if not unique_values[col_a]:
                    continue

                # Check if values in col_a are subset of values in col_b
                overlap = unique_values[col_a].intersection(unique_values[col_b])
                confidence = len(overlap) / len(unique_values[col_a])

                # If confidence meets threshold, record dependency
                if confidence >= min_confidence:
                    dependencies.append((col_a, col_b, confidence))

        # Progress update
        if (i+1) % 5 == 0 or (i+1) == len(df.columns):
            progress = (i+1) * (len(df.columns) - 1) / total_comparisons * 100
            print(f"Progress: {progress:.1f}% ({i+1}/{len(df.columns)} columns processed)")

    print(f"Found {len(dependencies)} inclusion dependencies in {time.time() - start_time:.2f} seconds")
    return dependencies

def visualize_inclusion_dependencies(deps, title):
    """
    Visualize discovered inclusion dependencies as a network graph
    """
    print(f"\nVisualizing {len(deps)} inclusion dependencies...")

    G = nx.DiGraph()

    # Create nodes and edges
    for col_a, col_b, confidence in deps:
        if col_a not in G:
            G.add_node(col_a, shape='ellipse')
        if col_b not in G:
            G.add_node(col_b, shape='ellipse')

        # Edge from A to B means A ⊆ B
        G.add_edge(col_a, col_b, width=confidence*3, weight=confidence,
                   label=f"{confidence:.2f}")

    # Draw the graph
    plt.figure(figsize=(12, 10))

    # Use hierarchical layout for better visualization of inclusion relationships
    try:
        pos = nx.nx_agraph.graphviz_layout(G, prog='dot')
    except:
        # Fallback to spring layout if graphviz is not available
        pos = nx.spring_layout(G, k=0.8, iterations=100)

    # Draw nodes
    nx.draw_networkx_nodes(G, pos, node_color='lightgreen', node_size=2000, node_shape='o')

    # Draw edges with varying width based on confidence
    edge_widths = [G[u][v].get('width', 1) for u, v in G.edges()]
    nx.draw_networkx_edges(G, pos, width=edge_widths,
                           edge_color='blue', alpha=0.7,
                           arrowsize=20, connectionstyle='arc3,rad=0.1')

    # Draw labels
    nx.draw_networkx_labels(G, pos, font_size=10, font_family='SimHei')

    # Edge labels (confidences)
    edge_labels = nx.get_edge_attributes(G, 'label')
    nx.draw_networkx_edge_labels(G, pos, edge_labels=edge_labels, font_size=8)

    plt.title(title)
    plt.axis('off')
    plt.tight_layout()

    # Save figure
    plt.savefig(f'{title.replace(" ", "_")}.png', dpi=300)
    plt.show()

def analyze_inclusion_dependencies(deps):
    """
    Analyze inclusion dependencies to extract insights
    """
    print("\n========= Inclusion Dependency Analysis =========")

    # Find columns that are subsets of many other columns
    subset_counts = defaultdict(int)
    for col_a, _, _ in deps:
        subset_counts[col_a] += 1

    # Find columns that contain many other columns
    superset_counts = defaultdict(int)
    for _, col_b, _ in deps:
        superset_counts[col_b] += 1

    # Print top columns that are subsets of others
    print("\nTop columns that are subsets of others (potential foreign keys):")
    for col, count in sorted(subset_counts.items(), key=lambda x: x[1], reverse=True)[:5]:
        print(f"  {col}: contained in {count} other columns")

    # Print top columns that contain others
    print("\nTop columns that contain other columns (potential reference tables):")
    for col, count in sorted(superset_counts.items(), key=lambda x: x[1], reverse=True)[:5]:
        print(f"  {col}: contains {count} other columns")

    # Find chains of inclusion dependencies
    print("\nChains of inclusion dependencies (transitive relationships):")
    for a, b, conf_ab in deps:
        for c, d, conf_cd in deps:
            if b == c and a != d:
                print(f"  {a} ⊆ {b} ⊆ {d} (confidence: {conf_ab:.2f}, {conf_cd:.2f})")

    # Find bidirectional (equivalent) dependencies
    print("\nBidirectional dependencies (equivalent columns):")
    bidirectional = []
    for a, b, conf_ab in deps:
        for c, d, conf_cd in deps:
            if a == d and b == c and a != b and (a, b) not in bidirectional and (b, a) not in bidirectional:
                bidirectional.append((a, b))
                print(f"  {a} ≡ {b} (confidence: {conf_ab:.2f}, {conf_cd:.2f})")



if __name__ == '__main__':
    food_dataset = pd.read_csv("Food_Inspections_20250216.csv",  dtype={'License #': str, 'Zip': str})
    updated_food_dataset = food_dataset.copy()
    # Apply function
    updated_food_dataset = col_name_changer(updated_food_dataset)

    ##### DATA PROCESSING #####
    updated_food_dataset = process_license_numbers(updated_food_dataset)
    updated_food_dataset = clean_zip_data(updated_food_dataset).drop(columns=['zip','zip_valid'],axis=1).rename(columns={'zip_clean':'zip'})
    updated_food_dataset['state'] = updated_food_dataset.apply(
        lambda row: row['state'] if pd.notna(row['state']) else get_zip_info(row['zip'],'state'),
        axis=1)
    updated_food_dataset['city'] = updated_food_dataset.apply(
        lambda row: row['city'] if pd.notna(row['city']) else get_zip_info(row['zip'],'city'),
        axis=1)
    updated_food_dataset = geocode_missing_coordinates(updated_food_dataset)
    updated_food_dataset = risk_column_transformation(updated_food_dataset)
    updated_food_dataset = standardize_name_columns(updated_food_dataset)
    updated_food_dataset['aka_name'] = updated_food_dataset['aka_name'].fillna(updated_food_dataset['dba_name'])
    updated_food_dataset = fix_city_name(updated_food_dataset)
<<<<<<< HEAD
    updated_food_dataset = clean_facility_type_column(updated_food_dataset)
    updated_food_dataset = clean_city_column(updated_food_dataset)
=======
    fds_to_fix = [#derived from AFD, obmitted in this script
        "dba_name → facility_type",
        "address → zip",
        "location → zip",
        "address → city",
        "address,inspection_date → facility_type",
        "aka_name,inspection_date → location"
    ]
    updated_food_dataset, stats = repair_dataset_based_on_fd(updated_food_dataset, fds_to_fix)
>>>>>>> 16a20741
    updated_food_dataset.to_csv("cleaned_dataset_for_FD.csv", index=False)

    ##### DATA PROFILING #####
    profile_name(updated_food_dataset)
    profile_risk_column(updated_food_dataset)
    profile_inspection_date(updated_food_dataset)
    profile_inspection_type(updated_food_dataset)
    profile_results(updated_food_dataset)
    profile_zip(updated_food_dataset)
    profile_state(updated_food_dataset)
    check_zip_state_city_mapping(updated_food_dataset)
    check_city_state_spelling(updated_food_dataset)
    profile_violations(updated_food_dataset, sample_size=1000)
    verify_violations_structure(updated_food_dataset)
    
<<<<<<< HEAD
    ##### INGESTING TO SQL DATABASE #####
=======
>>>>>>> 16a20741
    violations_df = parse_violations(updated_food_dataset) # parse the violations, output a separate dataframe. read the docstring for more details
    profile_violations_normalized(violations_df)
    
    result = association_rule_mining(
        updated_food_dataset,
        categorical_columns=['facility_type', 'risk', 'results', 'inspection_type'],
        violation_column='violations'
    )
    
    # Save tables to SQLite database
    facility_df, inspection_df = create_normalized_tables(updated_food_dataset) # Create the normalized tables
    df_to_sqlite(violations_df, 'food_inspections.db', 'violations', if_exists='replace', index=False)
    df_to_sqlite(facility_df, 'food_inspections.db', 'facility', if_exists='replace', index=False)
    df_to_sqlite(inspection_df, 'food_inspections.db', 'inspection', if_exists='replace', index=False)

    #TANE set up
    columns_to_exclude = ['violations']
    # Select subset of columns to speed up algorithm
    df_analysis = updated_food_dataset.drop(columns=columns_to_exclude)
    df_analysis = updated_food_dataset.dropna()
    float_cols = updated_food_dataset.select_dtypes(include=["float64"]).columns
    updated_food_dataset[float_cols] = updated_food_dataset[float_cols].astype(str)

    #TANE
    print("Running TANE via direct module import...")
    start = time.time()
    dependencies, runtime = run_tane_via_module(df_analysis)
    print(f"\nTANE algorithm runtime: {runtime:.2f} seconds")
    print(f"Total functional dependencies discovered: {len(dependencies)}")

    if dependencies:
      print("\nSome functional dependencies discovered by TANE algorithm:")
      for dep in sorted(dependencies, key=lambda x: x[2], reverse=True)[:15]:
          X_str = str(dep[0])
          print(f"{X_str} → {dep[1]} (strength: {dep[2]:.4f})")
        
    if dependencies:
        important_columns = ['inspection_id', 'license_num', 'facility_type', 'risk', 'results']
        analyze_important_columns(dependencies, important_columns)
    else:
        print("No functional dependencies discovered or unable to parse results.")

    #IND
    columns_to_exclude = ['violations' ]
    columns_to_include = ['inspection_id', 'dba_name', 'aka_name', 'license_num',
                        'facility_type', 'risk', 'city', 'state', 'zip',
                        'inspection_type', 'results','location']
    df_analysis = updated_food_dataset.drop(columns=columns_to_exclude)[columns_to_include]
    df_analysis = df_analysis.fillna('__NULL__')

    inclusion_deps = find_inclusion_dependencies(df_analysis, min_confidence=0.95)
    inclusion_deps = find_inclusion_dependencies(df_analysis, min_confidence=0.95)
  
    if inclusion_deps:
        print("\nSome inclusion dependencies discovered:")
        for dep in sorted(inclusion_deps, key=lambda x: x[2], reverse=True)[:10]:
            print(f"{dep[0]} ⊆ {dep[1]} (confidence: {dep[2]:.4f})")
    if inclusion_deps:
        print("\nSome inclusion dependencies discovered:")
        for dep in sorted(inclusion_deps, key=lambda x: x[2], reverse=True)[:10]:
            print(f"{dep[0]} ⊆ {dep[1]} (confidence: {dep[2]:.4f})")<|MERGE_RESOLUTION|>--- conflicted
+++ resolved
@@ -2328,10 +2328,10 @@
     updated_food_dataset = standardize_name_columns(updated_food_dataset)
     updated_food_dataset['aka_name'] = updated_food_dataset['aka_name'].fillna(updated_food_dataset['dba_name'])
     updated_food_dataset = fix_city_name(updated_food_dataset)
-<<<<<<< HEAD
+
     updated_food_dataset = clean_facility_type_column(updated_food_dataset)
     updated_food_dataset = clean_city_column(updated_food_dataset)
-=======
+
     fds_to_fix = [#derived from AFD, obmitted in this script
         "dba_name → facility_type",
         "address → zip",
@@ -2341,7 +2341,7 @@
         "aka_name,inspection_date → location"
     ]
     updated_food_dataset, stats = repair_dataset_based_on_fd(updated_food_dataset, fds_to_fix)
->>>>>>> 16a20741
+
     updated_food_dataset.to_csv("cleaned_dataset_for_FD.csv", index=False)
 
     ##### DATA PROFILING #####
@@ -2356,11 +2356,10 @@
     check_city_state_spelling(updated_food_dataset)
     profile_violations(updated_food_dataset, sample_size=1000)
     verify_violations_structure(updated_food_dataset)
-    
-<<<<<<< HEAD
+
     ##### INGESTING TO SQL DATABASE #####
-=======
->>>>>>> 16a20741
+
+
     violations_df = parse_violations(updated_food_dataset) # parse the violations, output a separate dataframe. read the docstring for more details
     profile_violations_normalized(violations_df)
     
