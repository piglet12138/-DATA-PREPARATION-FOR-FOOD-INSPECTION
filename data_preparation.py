--- conflicted
+++ resolved
@@ -1623,7 +1623,6 @@
     df_to_sqlite(inspection_df, 'food_inspections.db', 'inspection', if_exists='replace', index=False)
 
     #TANE set up
-    df = updated_food_dataset
     columns_to_exclude = ['violations']
     # Select subset of columns to speed up algorithm
     df_analysis = updated_food_dataset.drop(columns=columns_to_exclude)
@@ -1645,26 +1644,27 @@
           print(f"{X_str} → {dep[1]} (strength: {dep[2]:.4f})")
         
     if dependencies:
-        important_columns = ['Inspection ID', 'License #', 'Facility Type', 'Risk', 'Results']
+        important_columns = ['inspection_id', 'license_num', 'facility_type', 'risk', 'results']
         analyze_important_columns(dependencies, important_columns)
     else:
         print("No functional dependencies discovered or unable to parse results.")
 
     #IND
-    columns_to_exclude = ['Violations' ]
-    columns_to_include = ['Inspection ID', 'DBA Name', 'AKA Name', 'License #',
-                        'Facility Type', 'Risk', 'City', 'State', 'Zip',
-                        'Inspection Type', 'Results','Location']
-<<<<<<< HEAD
+    columns_to_exclude = ['violations' ]
+    columns_to_include = ['inspection_id', 'dba_name', 'aka_name', 'license_num',
+                        'facility_type', 'risk', 'city', 'state', 'zip',
+                        'inspection_type', 'results','location']
     df_analysis = updated_food_dataset.drop(columns=columns_to_exclude)[columns_to_include]
-=======
-    df_analysis = df.drop(columns=columns_to_exclude)[columns_to_include]
->>>>>>> d9589264
     df_analysis = df_analysis.fillna('__NULL__')
 
+    inclusion_deps = find_inclusion_dependencies(df_analysis, min_confidence=0.95)
     inclusion_deps = find_inclusion_dependencies(df_analysis, min_confidence=0.95)
   
     if inclusion_deps:
         print("\nSome inclusion dependencies discovered:")
         for dep in sorted(inclusion_deps, key=lambda x: x[2], reverse=True)[:10]:
+            print(f"{dep[0]} ⊆ {dep[1]} (confidence: {dep[2]:.4f})")
+    if inclusion_deps:
+        print("\nSome inclusion dependencies discovered:")
+        for dep in sorted(inclusion_deps, key=lambda x: x[2], reverse=True)[:10]:
             print(f"{dep[0]} ⊆ {dep[1]} (confidence: {dep[2]:.4f})")